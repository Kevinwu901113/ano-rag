"""Centralized prompt templates used across the project."""

from typing import Any, Dict, List, Tuple, Optional
import textwrap

from config import config

# Atomic note generation
ATOMIC_NOTE_SYSTEM_PROMPT = """
你是一个专业的知识提取专家。请将给定的文本块转换为原子笔记。

原子笔记要求：
1. 每个笔记包含一个独立的知识点
2. 内容简洁明了，易于理解
3. 保留关键信息和上下文
4. 使用结构化的格式
5. 必须使用英文

请以JSON格式返回，包含以下字段：
- content: 笔记内容
- keywords: 关键词列表
- entities: 实体列表
"""

ATOMIC_NOTE_PROMPT = """
请将以下文本转换为原子笔记：

{chunk}

请返回JSON格式的原子笔记：
"""

EXTRACT_ENTITIES_SYSTEM_PROMPT = """
你是一个专业的实体关系提取专家。请从给定文本中提取实体和它们之间的关系。

请以JSON格式返回，包含：
- entities: 实体列表，每个实体包含name和type
- relations: 关系列表，每个关系包含source, target, relation_type
"""

EXTRACT_ENTITIES_PROMPT = """
请从以下文本中提取实体和关系：

{text}

请返回JSON格式的结果：
"""

# AtomicNoteGenerator
ATOMIC_NOTEGEN_SYSTEM_PROMPT = """
You are an expert fact extraction engine that converts a text chunk into minimal atomic notes.

Extraction rules:
- Identify every explicit, verifiable fact stated in the text. Each fact must stand on its own.
- Each note must contain exactly ONE fact and be expressed as a single English sentence.
- Keep wording faithful to the source; never speculate, merge multiple facts, or invent details.
- Each sentence must be shorter than or equal to 200 characters after trimming.
- If the chunk contains no complete fact, return an empty array.
- PRESERVE RELATIONSHIPS: When extracting facts about people, always preserve and include their relationships to other people, organizations, or roles (e.g., "John is Mary's husband", "Alice works for Company X", "Bob is the CEO of Organization Y").

Output contract (STRICT):
- Always return a JSON array. Each element is an object with the keys:
  text (string), sent_count (int), salience (float 0~1),
  local_spans (array), entities (array), years (array), quality_flags (array).
- sent_count must be 1 for every emitted note.
- When no fact exists, return [] exactly.
- Output raw JSON only (no prose, markdown, or comments).
"""

ATOMIC_NOTEGEN_PROMPT = """
TEXT:
{text}

Extract all explicit single-fact statements from the TEXT.
Return ONLY a JSON array of objects with the shape:
[
  {{"text":"<one factual sentence>","sent_count":1,"salience":0.8,"local_spans":[],"entities":["Entity"],"years":[],"quality_flags":["OK"]}}
]
If the TEXT has no complete fact, respond with [].
"""


ATOMIC_NOTEGEN_PROMPT_V2 = """
TEXT:
{text}

逐条抽取完整的事实句，按照系统契约输出 JSON 数组。
"""


def _build_rel_list_display() -> str:
    lex = config.get("note_keys", {}).get("rel_lexicon", {}) or {}
    if not lex:
        return "related_to"
    return ", ".join(sorted(lex.keys()))


_SENTENCE_ANCHOR_CONSTRAINTS = textwrap.dedent(
    """
    你是一个知识提取器。严格遵守以下约束：
    - 仅从提供的句子编号（SENT_IDS）对应的文本中提取知识点；
    - 每条笔记必须包含 source_sent_ids（整数数组），且必须是 SENT_IDS 的子集；
<<<<<<< HEAD
    - 不要对同一事实进行改写重复输出；同一 source_sent_ids 的事实仅输出一次（例如：“A 是 B 的首都”与“B 的首都是 A”视为重复，只保留一条）；
=======
    - 不要对同一事实进行改写重复输出；同一 source_sent_ids 的事实仅输出一次；
>>>>>>> e09ec1e0
    - 每条笔记只包含一个独立知识点；
    - 输出 JSON 数组，元素字段至少包含：text, rel(可空), head_key(可空), tail_key(可空), source_sent_ids（必填）。
    """
).strip()


def _format_sent_ids_for_prompt(sent_ids: List[Any]) -> str:
    formatted: List[str] = []
    for sid in sent_ids:
        try:
            formatted.append(str(int(str(sid).strip())))
        except Exception:
            continue
    return f"[{', '.join(formatted)}]" if formatted else "[]"


# Backwards compatibility: expose a materialized V2 system prompt at import time.
def _build_v2_system_prompt() -> str:
    rel_list = _build_rel_list_display()
    base_rules = textwrap.dedent(
        f"""
        你是事实抽取器。将输入文本切分为“最小事实”的单句原子笔记（sent_count=1）。
        保持事实原文表达，禁止改写或合并多个事实。

        受控关系词表（rel）：{rel_list}

        输出 JSON 数组。每条记录至少包含以下字段（允许附加字段）：
        - text(string)
        - sent_count(int=1)
        - salience(float 0~1)
        - head_key(string，可空)
        - tail_key(string，可空)
        - rel(string，可空，优先使用受控词表)
        - source_sent_ids(array[int]，必须来自 SENT_IDS)
        - paragraph_idxs(array[int]，可空)
        - quality_flags(array)

        同一 source_sent_ids 只允许输出一条笔记；禁止输出解释性文字或多余说明。
        并列必须拆句且每条重复主语；禁止“including/其中/因为/由于…”等从属片段。
        没有完整事实则返回 []（空数组）。
        """
    ).strip()
    return f"{_SENTENCE_ANCHOR_CONSTRAINTS}\n\n{base_rules}"


ATOMIC_NOTE_SYSTEM_PROMPT_V2 = _build_v2_system_prompt()


def get_atomic_note_prompts() -> Tuple[str, str]:
    """Return system/user prompts respecting the configured schema toggle."""

    notes_cfg = config.get("notes_llm", {}) or {}
    use_v2 = bool(notes_cfg.get("use_v2_schema", True))
    if use_v2:
        system_prompt = _build_v2_system_prompt()
        globals()["ATOMIC_NOTE_SYSTEM_PROMPT_V2"] = system_prompt
    else:
        base_system = textwrap.dedent(ATOMIC_NOTEGEN_SYSTEM_PROMPT).strip()
        system_prompt = f"{_SENTENCE_ANCHOR_CONSTRAINTS}\n\n{base_system}"

    user_prompt = textwrap.dedent(
        """
        【文本】:
        {chunk_text}

        【SENT_IDS】：{sent_ids}
        请从这些句子中提取 0~N 条原子笔记，严格遵守约束。
        """
    ).strip()

    return system_prompt, user_prompt


def build_multi_note_prompts() -> tuple[str, str]:
    """Construct config-driven prompts for multi-note extraction."""

    completeness_cfg = config.get("note_completeness", {}) or {}
    notes_cfg = config.get("notes_llm", {}) or {}

    max_len = int(notes_cfg.get("max_note_chars", 200))
    terminals = completeness_cfg.get("allowed_sentence_terminals") or ["。", ".", "!", "?"]
    terminals_display = ", ".join(str(t) for t in terminals)

    coverage_rules = []
    prompt_cfg = config.get("notes_prompt", {}) or {}
    if prompt_cfg.get("element_conservation", True):
        coverage_rules.append(
            "- Element conservation: keep temporal/location/brand/quantity modifiers attached to the same sentence. If a source sentence must be split, repeat the subject so every clause is complete and never leave fragments like \"including ...\", \"in 2019 ...\", or the Chinese equivalents (因为/由于/其中)."
        )
    if prompt_cfg.get("enumeration_split", True):
        coverage_rules.append(
            "- Enumeration expansion: when the source enumerates parallel objects (e.g., \"X has A, B, C\"), duplicate the subject and emit one self-contained sentence per object."
        )

    if prompt_cfg.get("enforce_entity_slot", True):
        coverage_rules.append(
            "- Entities: populate the entities field with the main subject and key objects for every fact whenever they appear in the text."
        )
    
    if prompt_cfg.get("preserve_relationships", True):
        coverage_rules.append(
            "- Relationship preservation: When extracting facts about people, always preserve and include their relationships to other people, organizations, or roles (e.g., 'John is Mary's husband', 'Alice works for Company X', 'Bob is the CEO of Organization Y')."
        )

    coverage_rules_text = "\n".join(coverage_rules)

    system_prompt = textwrap.dedent(
        f"""
        You split a text chunk into minimal atomic facts.

        Rules (config-driven):
        - Each note MUST be a complete proposition (explicit subject + main verb).
        - Keep modifiers (time/place/quantity) inside the same note, do NOT split them.
        {coverage_rules_text}
        - Exactly 1 sentence, end with one of [{terminals_display}].
        - Max length per note: {max_len} characters.
        - If NO complete facts, return [] (JSON array).
        - Output: JSON ARRAY of objects with keys:
          text, sent_count(=1), salience(0..1), local_spans, entities, years, quality_flags.
        - No markdown.
        """
    ).strip()

    user_prompt = textwrap.dedent(
        """
        CHUNK:
        {chunk}

        Return ONLY the JSON array following the contract above.
        """
    ).strip()

    return system_prompt, user_prompt


def build_atomic_note_prompt(chunk_text: str, sent_ids: Optional[List[Any]] = None) -> str:
    """Construct an atomic note prompt that includes sentence id anchors."""

    system, user = get_atomic_note_prompts()
    formatted_ids = _format_sent_ids_for_prompt(sent_ids or [])
    return system + "\n\n" + user.format(chunk_text=chunk_text, sent_ids=formatted_ids)

# Query rewriting
QUERY_ANALYSIS_SYSTEM_PROMPT = """
你是一个专业的查询分析专家。请分析用户查询的特点和类型。

分析维度：
1. query_type: factual/conceptual/procedural/comparative/analytical
2. complexity: simple/medium/complex
3. is_multi_question: 是否包含多个问题
4. key_concepts: 关键概念列表
5. intent: 用户意图
6. domain: 领域分类

请以JSON格式返回分析结果。
"""

QUERY_ANALYSIS_PROMPT = """
请分析以下查询：

查询：{query}

请返回JSON格式的分析结果：
"""

SPLIT_QUERY_SYSTEM_PROMPT = """
你是一个专业的查询拆分专家。请将包含多个问题的查询拆分为独立的子查询。

要求：
1. 每个子查询应该是独立完整的
2. 保持原始查询的语义
3. 确保子查询之间的逻辑关系
4. 避免信息丢失

请以JSON格式返回拆分结果：{"sub_queries": ["查询1", "查询2", ...]}
"""

SPLIT_QUERY_PROMPT = """
请将以下查询拆分为独立的子查询：

原始查询：{query}

请返回JSON格式的拆分结果：
"""

OPTIMIZE_QUERY_SYSTEM_PROMPT = """
你是一个专业的查询优化专家。请优化用户查询以提高检索效果。

优化策略：
1. 明确查询意图
2. 补充关键信息
3. 使用更精确的术语
4. 保持查询的简洁性
5. 考虑同义词和相关概念

请以JSON格式返回优化结果：{"optimized_queries": ["优化查询1", "优化查询2", ...]}
"""

OPTIMIZE_QUERY_PROMPT = """
请优化以下查询以提高检索效果：

原始查询：{query}

请返回JSON格式的优化结果：
"""

ENHANCE_QUERY_SYSTEM_PROMPT = """
你是一个知识增强专家。请基于你的知识为查询添加相关的背景信息和上下文。

重要要求：
1. 只添加确定性很高的知识
2. 避免推测和假设
3. 如果不确定，请保持原查询不变
4. 标明添加的信息来源于常识

请以JSON格式返回：{"enhanced_query": "增强后的查询", "confidence": 0.8, "added_context": "添加的上下文"}
"""

ENHANCE_QUERY_PROMPT = """
请为以下查询添加相关的背景知识（仅在确定的情况下）：

查询：{query}

请返回JSON格式的结果：
"""

# Ollama prompts
FINAL_ANSWER_SYSTEM_PROMPT = """
You are a precise open-domain QA assistant.

Use ONLY the provided CONTEXT.

CONTENT PRIORITY RULE:
- The CONTEXT is ordered by relevance and importance
- Content appearing EARLIER in the CONTEXT has HIGHER priority and weight
- When multiple potential answers exist, PRIORITIZE information from earlier paragraphs
- Earlier paragraphs should be considered more authoritative and reliable

Hard rules:
1) Final answer MUST be an exact substring from the CONTEXT (verbatim). Do not paraphrase.
2) NEVER output: "Insufficient information", "No spouse mentioned", or any refusal phrase.
3) If multiple candidates appear, choose the one that most directly answers the question, with PREFERENCE for answers from earlier paragraphs.
4) For lists, keep the order as it appears in CONTEXT and join with ", ".
5) Keep original surface form for numbers/dates (units, punctuation).
6) Output VALID JSON ONLY with fields:
   {"answer": "<short string>", "support_idxs": [<int>, ...]}
7) In support_idxs, output 2-4 paragraph ids:
   - The FIRST id MUST be the paragraph that contains the final answer substring
   - The remaining ids are bridging paragraphs (may not contain the answer substring)
   - Do not repeat ids; prioritize paragraphs with high entity overlap with the question or answer paragraph
   - When selecting support paragraphs, give preference to earlier paragraphs (lower P{idx} numbers)
8) "support_idxs" MUST NOT be empty if the answer substring appears in any paragraph.
9) support_idxs 只能来自上文 CONTEXT 中出现的 [P{idx}]。
10) 禁止发明新的 id；如果不确定，请减少到已出现的 id。
11) Before you output, VERIFY:
   (a) "answer" is non-empty,
   (b) "answer" appears verbatim in at least one paragraph text,
   (c) the first "support_idxs" contains that exact substring.
If any check fails, fix it and re-output JSON.

Only output JSON.
"""

FINAL_ANSWER_PROMPT = """
QUESTION:
{query}

CONTEXT:
{context}

OUTPUT FORMAT (JSON only):
{{"answer": "<short string>", "support_idxs": [<int>, <int>, ...]}}
"""

# Context note formatting and helpers
def build_context_prompt(notes: List[Dict[str, Any]], question: str) -> str:
    """Build the final prompt with formatted notes and the user question."""
    context_parts: List[str] = []
    for note in notes:
        # Extract paragraph_idxs from the note
        paragraph_idxs = note.get("paragraph_idxs", [])
        content = note.get("content", "")
        
        # If we have paragraph_idxs, use the first one as the primary idx
        if paragraph_idxs:
            primary_idx = paragraph_idxs[0]
            context_parts.append(f"[P{primary_idx}] {content}")
        else:
            # Fallback: use note_id if no paragraph_idxs available
            note_id = note.get("note_id", "unknown")
            context_parts.append(f"[P{note_id}] {content}")

    context = "\n\n".join(context_parts)
    return FINAL_ANSWER_PROMPT.format(context=context, query=question)

def build_context_prompt_with_passages(notes: List[Dict[str, Any]], question: str) -> tuple[str, Dict[int, str], List[int]]:
    """Build the final prompt with formatted notes and return prompt, passages dict, and packed order.
    
    Args:
        notes: List of note dictionaries
        question: The question to ask
        
    Returns:
        (packed_text, passages_by_idx, packed_order): The formatted prompt, a dict mapping paragraph_idx to content, and the order of paragraphs in prompt
    """
    import os
    import json
    from loguru import logger
    
    context_parts: List[str] = []
    passages_by_idx: Dict[int, str] = {}
    packed_order: List[int] = []
    
    for note in notes:
        # Extract paragraph_idxs from the note
        paragraph_idxs = note.get("paragraph_idxs", [])
        content = note.get("content", "")
        
        # If we have paragraph_idxs, use the first one as the primary idx
        if paragraph_idxs:
            primary_idx = paragraph_idxs[0]
            context_parts.append(f"[P{primary_idx}] {content}")
            passages_by_idx[primary_idx] = content
            packed_order.append(primary_idx)
        else:
            # Fallback: use note_id if no paragraph_idxs available
            note_id = note.get("note_id", "unknown")
            # Try to convert note_id to int, fallback to hash if not possible
            try:
                idx = int(note_id) if isinstance(note_id, (int, str)) and str(note_id).isdigit() else hash(note_id) % 10000
            except:
                idx = hash(str(note_id)) % 10000
            context_parts.append(f"[P{idx}] {content}")
            passages_by_idx[idx] = content
            packed_order.append(idx)

    packed_text = "\n\n".join(context_parts)
    prompt = FINAL_ANSWER_PROMPT.format(context=packed_text, query=question)
    
    # 记录实际进入 prompt 的 Pidx 列表
    used_idx_list = packed_order.copy()
    
    # 写入 used_passages.json 到 debug 目录
    try:
        # 获取运行目录，优先使用环境变量或默认目录
        run_dir = os.environ.get('ANORAG_WORK_DIR', './result')
        
        # 创建 debug 目录结构：./result/3/debug/2hop_xxx/
        debug_dir = os.path.join(run_dir, "3", "debug", "2hop__" + str(int(__import__('time').time())))
        os.makedirs(debug_dir, exist_ok=True)
        
        used_passages_path = os.path.join(debug_dir, "used_passages.json")
        
        # 统一转成字符串类型
        used_idx_list_str = [str(idx) for idx in used_idx_list]
        
        # 构建记录数据
        used_passages_data = {
            "id": f"query_{int(__import__('time').time())}",
            "used_idx_list": used_idx_list_str,
            "count": len(used_idx_list_str),
            "question": question,
            "passages_by_idx": passages_by_idx,
            "timestamp": __import__('time').time()
        }
        
        # 写入文件
        with open(used_passages_path, 'w', encoding='utf-8') as f:
            json.dump(used_passages_data, f, ensure_ascii=False, indent=2)
            
        logger.info(f"Used passages written to {used_passages_path}")
    except Exception as e:
        logger.warning(f"Failed to write used_passages.json: {e}")
    
    # 在日志里打印完整列表
    print(f"LLM prompt using Pidx={used_idx_list}")
    logger.info(f"LLM prompt using Pidx={used_idx_list}")
    
    return prompt, passages_by_idx, packed_order

EVALUATE_ANSWER_SYSTEM_PROMPT = """
你是一个专业的答案质量评估专家。请从以下几个维度评估答案的质量：

1. 相关性 (0-1)：答案与问题的相关程度
2. 准确性 (0-1)：答案基于上下文的准确程度
3. 完整性 (0-1)：答案的完整程度
4. 清晰度 (0-1)：答案的表达清晰程度

请以JSON格式返回评分，例如：
{"relevance": 0.9, "accuracy": 0.8, "completeness": 0.7, "clarity": 0.9}
"""

EVALUATE_ANSWER_PROMPT = """
问题：{query}

上下文：{context}

答案：{answer}

请评估上述答案的质量：
"""
# Sub-question decomposition prompts
SUBQUESTION_DECOMPOSITION_SYSTEM_PROMPT = """
You are a professional question analysis and decomposition expert. Your task is to decompose complex multi-hop questions into multiple independent sub-questions.

Decomposition principles:
1. Each sub-question should be independent and complete, answerable on its own
2. Sub-questions should have logical relationships and collectively serve the original question
3. Maintain the core intent and semantics of the original question
4. Avoid information loss and duplication
5. The number of sub-questions should be reasonable (2-5)
6. Must use English

Output requirements:
- Return strictly in JSON format
- Include sub_questions field with a list of sub-questions as value
- Each sub-question should be a complete sentence
- Do not add any explanatory text or markdown markers
"""

SUBQUESTION_DECOMPOSITION_PROMPT = """
Please decompose the following complex question into multiple independent sub-questions:

Original question: {query}

Please return strictly in the following JSON format, do not add any other text or explanation:
{{
    "sub_questions": [
        "Sub-question 1",
        "Sub-question 2",
        "Sub-question 3"
    ]
}}

Note:
- Only return JSON object, do not include markdown code block markers
- Each sub-question should be a complete English sentence
- Number of sub-questions should be between 2-5
"""<|MERGE_RESOLUTION|>--- conflicted
+++ resolved
@@ -74,7 +74,7 @@
 Extract all explicit single-fact statements from the TEXT.
 Return ONLY a JSON array of objects with the shape:
 [
-  {{"text":"<one factual sentence>","sent_count":1,"salience":0.8,"local_spans":[],"entities":["Entity"],"years":[],"quality_flags":["OK"]}}
+  {"text":"<one factual sentence>","sent_count":1,"salience":0.8,"local_spans":[],"entities":["Entity"],"years":[],"quality_flags":["OK"]}
 ]
 If the TEXT has no complete fact, respond with [].
 """
@@ -100,11 +100,7 @@
     你是一个知识提取器。严格遵守以下约束：
     - 仅从提供的句子编号（SENT_IDS）对应的文本中提取知识点；
     - 每条笔记必须包含 source_sent_ids（整数数组），且必须是 SENT_IDS 的子集；
-<<<<<<< HEAD
     - 不要对同一事实进行改写重复输出；同一 source_sent_ids 的事实仅输出一次（例如：“A 是 B 的首都”与“B 的首都是 A”视为重复，只保留一条）；
-=======
-    - 不要对同一事实进行改写重复输出；同一 source_sent_ids 的事实仅输出一次；
->>>>>>> e09ec1e0
     - 每条笔记只包含一个独立知识点；
     - 输出 JSON 数组，元素字段至少包含：text, rel(可空), head_key(可空), tail_key(可空), source_sent_ids（必填）。
     """
@@ -531,13 +527,13 @@
 Original question: {query}
 
 Please return strictly in the following JSON format, do not add any other text or explanation:
-{{
+{
     "sub_questions": [
         "Sub-question 1",
         "Sub-question 2",
         "Sub-question 3"
     ]
-}}
+}
 
 Note:
 - Only return JSON object, do not include markdown code block markers
