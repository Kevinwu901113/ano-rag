--- conflicted
+++ resolved
@@ -23,7 +23,6 @@
 
 def extract_rel_chain(question: str) -> List[str]:
     """Infer an expected relation chain via configurable regex rules."""
-
     answer_cfg = config.get("answering", {}) or {}
     rules = answer_cfg.get("rel_chain_rules") or []
     question_lower = (question or "").lower()
@@ -69,18 +68,18 @@
     rel_chain = extract_rel_chain(question)
     paths = beam_search(graph, anchors, rel_chain or None)
     if not paths and rel_chain:
+        # fallback: 放宽关系链约束再搜一遍
         paths = beam_search(graph, anchors, None)
 
     if not paths:
         return {"answer": "", "support_note_ids": [], "rels": [], "path_score": 0.0}
 
     path = paths[0]
-<<<<<<< HEAD
+
+    # —— 保留 codex 分支的安全检查（避免返回空路径或仅包含起点的路径）——
     if not path.notes or len(path.keys) <= 1:
         return {"answer": "", "support_note_ids": [], "rels": [], "path_score": 0.0}
 
-=======
->>>>>>> 1b2d6f13
     answer = path.keys[-1] if path.keys else ""
 
     return {
@@ -92,7 +91,10 @@
     }
 
 
-def answer_question(question: str, notes: List[Dict[str, Any]], anchors: List[str]) -> Dict[str, Any]:
+def answer_question(
+    question: str,
+    notes: List[Dict[str, Any]],
+    anchors: List[str]
+) -> Dict[str, Any]:
     """Backward-compatible entry point used by the pipeline."""
-
     return answer_from_notes(question, notes, anchors)