--- conflicted
+++ resolved
@@ -54,7 +54,7 @@
             # 提取文本内容
             text_content = self._extract_text_content(content, file_path)
             
-            # === 新增：当有段落信息时，按段落切块并写入 paragraph_idx ===
+            # === 当有段落信息时，按段落切块并写入 paragraph_idx ===
             if paragraph_info:
                 chunks = []
                 global_idx = 0  # 跨全文的 chunk 序号
@@ -99,7 +99,7 @@
                 logger.info(f"Document chunked by paragraph: {len(chunks)} chunks")
                 return chunks
 
-            # 分块处理
+            # 分块处理（无段落信息时走老路径）
             chunks = self._chunk_text_content(text_content, file_path, source_info)
 
             # 为每个chunk添加paragraph_idx_mapping和paragraph_info信息
@@ -305,27 +305,21 @@
         if not chunks_for_para:
             return []
 
-<<<<<<< HEAD
+        # 句子对齐切块：避免改变首句文本（禁用主语回填）
         return self._build_chunks_from_text(
             cleaned_para,
             chunks_for_para,
             source_info,
             preserve_original_text=True,
         )
-=======
-        return self._build_chunks_from_text(cleaned_para, chunks_for_para, source_info)
->>>>>>> e09ec1e0
 
     def _build_chunks_from_text(
         self,
         cleaned_text: str,
         text_chunks: List[Dict[str, Any]],
         source_info: Dict[str, Any],
-<<<<<<< HEAD
         *,
         preserve_original_text: bool = False,
-=======
->>>>>>> e09ec1e0
     ) -> List[Dict[str, Any]]:
         """统一构建 chunk 数据结构，复用上下文与实体提取逻辑"""
 
